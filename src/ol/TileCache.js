--- conflicted
+++ resolved
@@ -15,12 +15,7 @@
       if (tile.getKey() in usedTiles) {
         break;
       } else {
-<<<<<<< HEAD
-        // This lets the GC clean up the object
-        this.pop();
-=======
         this.pop().release();
->>>>>>> c851f6c6
       }
     }
   }
