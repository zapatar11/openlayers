/**
 * @module ol/source/Zoomify
 */
import {DEFAULT_TILE_SIZE} from '../tilegrid/common.js';

import ImageTile from '../ImageTile.js';
import TileState from '../TileState.js';
import {expandUrl, createFromTileUrlFunctions} from '../tileurlfunction.js';
import {assert} from '../asserts.js';
import {createCanvasContext2D} from '../dom.js';
import {toSize} from '../size.js';
import TileImage from './TileImage.js';
import TileGrid from '../tilegrid/TileGrid.js';
import {getCenter} from '../extent.js';


/**
 * @enum {string}
 */
const TierSizeCalculation = {
  DEFAULT: 'default',
  TRUNCATED: 'truncated'
};


export class CustomTile extends ImageTile {

  /**
   * @param {import("../size.js").Size} tileSize Full tile size.
   * @param {import("../tilecoord.js").TileCoord} tileCoord Tile coordinate.
   * @param {TileState} state State.
   * @param {string} src Image source URI.
   * @param {?string} crossOrigin Cross origin.
   * @param {import("../Tile.js").LoadFunction} tileLoadFunction Tile load function.
   * @param {import("../Tile.js").Options=} opt_options Tile options.
   */
  constructor(tileSize, tileCoord, state, src, crossOrigin, tileLoadFunction, opt_options) {

    super(tileCoord, state, src, crossOrigin, tileLoadFunction, opt_options);

    /**
     * @private
     * @type {HTMLCanvasElement|HTMLImageElement|HTMLVideoElement}
     */
    this.zoomifyImage_ = null;

    /**
     * @type {import("../size.js").Size}
     */
    this.tileSize_ = tileSize;

  }

  /**
   * @inheritDoc
   */
  getImage() {
    if (this.zoomifyImage_) {
      return this.zoomifyImage_;
    }
    const image = super.getImage();
    if (this.state == TileState.LOADED) {
      const tileSize = this.tileSize_;
      if (image.width == tileSize[0] && image.height == tileSize[1]) {
        this.zoomifyImage_ = image;
        return image;
      } else {
        const context = createCanvasContext2D(tileSize[0], tileSize[1]);
        context.drawImage(image, 0, 0);
        this.zoomifyImage_ = context.canvas;
        return context.canvas;
      }
    } else {
      return image;
    }
  }

}


/**
 * @typedef {Object} Options
 * @property {import("./Source.js").AttributionLike} [attributions] Attributions.
 * @property {number} [cacheSize] Tile cache size. The default depends on the screen size. Will be ignored if too small.
 * @property {null|string} [crossOrigin] The `crossOrigin` attribute for loaded images.  Note that
 * you must provide a `crossOrigin` value  you want to access pixel data with the Canvas renderer.
 * See https://developer.mozilla.org/en-US/docs/Web/HTML/CORS_enabled_image for more detail.
 * @property {import("../proj.js").ProjectionLike} [projection] Projection.
 * @property {number} [tilePixelRatio] The pixel ratio used by the tile service. For example, if the tile service advertizes 256px by 256px tiles but actually sends 512px by 512px images (for retina/hidpi devices) then `tilePixelRatio` should be set to `2`
 * @property {number} [reprojectionErrorThreshold=0.5] Maximum allowed reprojection error (in pixels).
 * Higher values can increase reprojection performance, but decrease precision.
<<<<<<< HEAD
 * @property {object} [reprojectionContextOptions] Optional properties to set on the canvas context used
 * for reprojection. For example specify `{imageSmoothingEnabled: false}` to disable image smoothing.
 * @property {string} [url] URL template or base URL of the Zoomify service.
=======
 * @property {string} url URL template or base URL of the Zoomify service.
>>>>>>> f448d717
 * A base URL is the fixed part
 * of the URL, excluding the tile group, z, x, and y folder structure, e.g.
 * `http://my.zoomify.info/IMAGE.TIF/`. A URL template must include
 * `{TileGroup}`, `{x}`, `{y}`, and `{z}` placeholders, e.g.
 * `http://my.zoomify.info/IMAGE.TIF/{TileGroup}/{z}-{x}-{y}.jpg`.
 * Internet Imaging Protocol (IIP) with JTL extension can be also used with
 * `{tileIndex}` and `{z}` placeholders, e.g.
 * `http://my.zoomify.info?FIF=IMAGE.TIF&JTL={z},{tileIndex}`.
 * A `{?-?}` template pattern, for example `subdomain{a-f}.domain.com`, may be
 * used instead of defining each one separately in the `urls` option.
 * @property {string} [tierSizeCalculation] Tier size calculation method: `default` or `truncated`.
 * @property {import("../size.js").Size} size
 * @property {import("../extent.js").Extent} [extent] Extent for the TileGrid that is created.
 * Default sets the TileGrid in the
 * fourth quadrant, meaning extent is `[0, -height, width, 0]`. To change the
 * extent to the first quadrant (the default for OpenLayers 2) set the extent
 * as `[0, 0, width, height]`.
 * @property {number} [transition] Duration of the opacity transition for rendering.
 * To disable the opacity transition, pass `transition: 0`.
 * @property {number} [tileSize=256] Tile size. Same tile size is used for all zoom levels.
 * @property {number} [zDirection] Indicate which resolution should be used
 * by a renderer if the views resolution does not match any resolution of the tile source.
 * If 0, the nearest resolution will be used. If 1, the nearest lower resolution
 * will be used. If -1, the nearest higher resolution will be used.
 */


/**
 * @classdesc
 * Layer source for tile data in Zoomify format (both Zoomify and Internet
 * Imaging Protocol are supported).
 * @api
 */
class Zoomify extends TileImage {

  /**
   * @param {Options} opt_options Options.
   */
  constructor(opt_options) {

    const options = opt_options;

    const size = options.size;
    const tierSizeCalculation = options.tierSizeCalculation !== undefined ?
      options.tierSizeCalculation :
      TierSizeCalculation.DEFAULT;

    const tilePixelRatio = options.tilePixelRatio || 1;
    const imageWidth = size[0];
    const imageHeight = size[1];
    const tierSizeInTiles = [];
    const tileSize = options.tileSize || DEFAULT_TILE_SIZE;
    let tileSizeForTierSizeCalculation = tileSize * tilePixelRatio;

    switch (tierSizeCalculation) {
      case TierSizeCalculation.DEFAULT:
        while (imageWidth > tileSizeForTierSizeCalculation || imageHeight > tileSizeForTierSizeCalculation) {
          tierSizeInTiles.push([
            Math.ceil(imageWidth / tileSizeForTierSizeCalculation),
            Math.ceil(imageHeight / tileSizeForTierSizeCalculation)
          ]);
          tileSizeForTierSizeCalculation += tileSizeForTierSizeCalculation;
        }
        break;
      case TierSizeCalculation.TRUNCATED:
        let width = imageWidth;
        let height = imageHeight;
        while (width > tileSizeForTierSizeCalculation || height > tileSizeForTierSizeCalculation) {
          tierSizeInTiles.push([
            Math.ceil(width / tileSizeForTierSizeCalculation),
            Math.ceil(height / tileSizeForTierSizeCalculation)
          ]);
          width >>= 1;
          height >>= 1;
        }
        break;
      default:
        assert(false, 53); // Unknown `tierSizeCalculation` configured
        break;
    }

    tierSizeInTiles.push([1, 1]);
    tierSizeInTiles.reverse();

    const resolutions = [tilePixelRatio];
    const tileCountUpToTier = [0];
    for (let i = 1, ii = tierSizeInTiles.length; i < ii; i++) {
      resolutions.push(tilePixelRatio << i);
      tileCountUpToTier.push(
        tierSizeInTiles[i - 1][0] * tierSizeInTiles[i - 1][1] +
          tileCountUpToTier[i - 1]
      );
    }
    resolutions.reverse();

    const tileGrid = new TileGrid({
      tileSize: tileSize,
      extent: options.extent || [0, -imageHeight, imageWidth, 0],
      resolutions: resolutions
    });

    let url = options.url;
    if (url && url.indexOf('{TileGroup}') == -1 && url.indexOf('{tileIndex}') == -1) {
      url += '{TileGroup}/{z}-{x}-{y}.jpg';
    }
    const urls = expandUrl(url);

    let tileWidth = tileSize * tilePixelRatio;

    /**
     * @param {string} template Template.
     * @return {import("../Tile.js").UrlFunction} Tile URL function.
     */
    function createFromTemplate(template) {

      return (
        /**
         * @param {import("../tilecoord.js").TileCoord} tileCoord Tile Coordinate.
         * @param {number} pixelRatio Pixel ratio.
         * @param {import("../proj/Projection.js").default} projection Projection.
         * @return {string|undefined} Tile URL.
         */
        function(tileCoord, pixelRatio, projection) {
          if (!tileCoord) {
            return undefined;
          } else {
            const tileCoordZ = tileCoord[0];
            const tileCoordX = tileCoord[1];
            const tileCoordY = tileCoord[2];
            const tileIndex =
                tileCoordX +
                tileCoordY * tierSizeInTiles[tileCoordZ][0];
            const tileGroup = ((tileIndex + tileCountUpToTier[tileCoordZ]) / tileWidth) | 0;
            const localContext = {
              'z': tileCoordZ,
              'x': tileCoordX,
              'y': tileCoordY,
              'tileIndex': tileIndex,
              'TileGroup': 'TileGroup' + tileGroup
            };
            return template.replace(/\{(\w+?)\}/g, function(m, p) {
              return localContext[p];
            });
          }
        }
      );
    }

    const tileUrlFunction = createFromTileUrlFunctions(urls.map(createFromTemplate));

    const ZoomifyTileClass = CustomTile.bind(null, toSize(tileSize * tilePixelRatio));

    super({
      attributions: options.attributions,
      cacheSize: options.cacheSize,
      crossOrigin: options.crossOrigin,
      projection: options.projection,
      tilePixelRatio: tilePixelRatio,
      reprojectionErrorThreshold: options.reprojectionErrorThreshold,
      reprojectionContextOptions: options.reprojectionContextOptions,
      tileClass: ZoomifyTileClass,
      tileGrid: tileGrid,
      tileUrlFunction: tileUrlFunction,
      transition: options.transition
    });

    /**
     * @inheritDoc
     */
    this.zDirection = options.zDirection;

    // Server retina tile detection (non-standard):
    // Try loading the center tile for the highest resolution. If it is not
    // available, we are dealing with retina tiles, and need to adjust the
    // tile url calculation.
    const tileUrl = tileGrid.getTileCoordForCoordAndResolution(getCenter(tileGrid.getExtent()), resolutions[resolutions.length - 1]);
    const testTileUrl = tileUrlFunction(tileUrl, 1, null);
    const image = new Image();
    image.addEventListener('error', function() {
      tileWidth = tileSize;
      this.changed();
    }.bind(this));
    image.src = testTileUrl;

  }

}

export default Zoomify;<|MERGE_RESOLUTION|>--- conflicted
+++ resolved
@@ -89,13 +89,9 @@
  * @property {number} [tilePixelRatio] The pixel ratio used by the tile service. For example, if the tile service advertizes 256px by 256px tiles but actually sends 512px by 512px images (for retina/hidpi devices) then `tilePixelRatio` should be set to `2`
  * @property {number} [reprojectionErrorThreshold=0.5] Maximum allowed reprojection error (in pixels).
  * Higher values can increase reprojection performance, but decrease precision.
-<<<<<<< HEAD
  * @property {object} [reprojectionContextOptions] Optional properties to set on the canvas context used
  * for reprojection. For example specify `{imageSmoothingEnabled: false}` to disable image smoothing.
- * @property {string} [url] URL template or base URL of the Zoomify service.
-=======
  * @property {string} url URL template or base URL of the Zoomify service.
->>>>>>> f448d717
  * A base URL is the fixed part
  * of the URL, excluding the tile group, z, x, and y folder structure, e.g.
  * `http://my.zoomify.info/IMAGE.TIF/`. A URL template must include
