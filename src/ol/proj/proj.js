--- conflicted
+++ resolved
@@ -58,12 +58,8 @@
 
 /**
  * @constructor
-<<<<<<< HEAD
- * @param {ol.ProjectionOptions} options Projection options.
+ * @param {olx.ProjectionOptions} options Projection options.
  * @struct
-=======
- * @param {olx.ProjectionOptions} options Projection options.
->>>>>>> 93e605b1
  * @todo stability experimental
  */
 ol.proj.Projection = function(options) {
